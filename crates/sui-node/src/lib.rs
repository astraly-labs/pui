// Copyright (c) Mysten Labs, Inc.
// SPDX-License-Identifier: Apache-2.0

use anemo::Network;
use anemo::PeerId;
use anemo_tower::callback::CallbackLayer;
use anemo_tower::trace::DefaultMakeSpan;
use anemo_tower::trace::DefaultOnFailure;
use anemo_tower::trace::TraceLayer;
use anyhow::anyhow;
use anyhow::Result;
use arc_swap::ArcSwap;
use fastcrypto_zkp::bn254::zk_login::JwkId;
use fastcrypto_zkp::bn254::zk_login::OIDCProvider;
use futures::TryFutureExt;
use mysten_network::server::SUI_TLS_SERVER_NAME;
use prometheus::Registry;
use std::collections::{BTreeSet, HashMap, HashSet};
use std::fmt;
use std::path::PathBuf;
use std::str::FromStr;
#[cfg(msim)]
use std::sync::atomic::Ordering;
use std::sync::{Arc, Weak};
use std::time::Duration;
use sui_core::authority::authority_store_tables::AuthorityPerpetualTablesOptions;
use sui_core::authority::backpressure::BackpressureManager;
use sui_core::authority::epoch_start_configuration::EpochFlag;
use sui_core::authority::RandomnessRoundReceiver;
use sui_core::consensus_adapter::ConsensusClient;
use sui_core::consensus_manager::UpdatableConsensusClient;
use sui_core::epoch::randomness::RandomnessManager;
use sui_core::execution_cache::build_execution_cache;
use sui_core::state_accumulator::StateAccumulatorMetrics;
use sui_core::storage::RestReadStore;
use sui_core::traffic_controller::metrics::TrafficControllerMetrics;
use sui_exex::ExExManagerHandle;
use sui_json_rpc::bridge_api::BridgeReadApi;
use sui_json_rpc_api::JsonRpcMetrics;
use sui_network::randomness;
use sui_rpc_api::RpcMetrics;
use sui_types::base_types::ConciseableName;
use sui_types::crypto::RandomnessRound;
use sui_types::digests::ChainIdentifier;
use sui_types::messages_consensus::AuthorityCapabilitiesV2;
use sui_types::sui_system_state::SuiSystemState;
use tap::tap::TapFallible;
use tokio::runtime::Handle;
use tokio::sync::{broadcast, mpsc, watch, Mutex};
use tokio::task::{JoinHandle, JoinSet};
use tower::ServiceBuilder;
use tracing::{debug, error, warn};
use tracing::{error_span, info, Instrument};

use crate::extensions::sui_exexes;
use crate::metrics::{GrpcMetrics, SuiNodeMetrics};
use fastcrypto_zkp::bn254::zk_login::JWK;
pub use handle::SuiNodeHandle;
use mysten_metrics::{spawn_monitored_task, RegistryService};
use mysten_network::server::ServerBuilder;
use mysten_service::server_timing::server_timing_middleware;
use sui_archival::reader::ArchiveReaderBalancer;
use sui_archival::writer::ArchiveWriter;
use sui_config::node::{DBCheckpointConfig, RunWithRange};
use sui_config::node_config_metrics::NodeConfigMetrics;
use sui_config::object_storage_config::{ObjectStoreConfig, ObjectStoreType};
use sui_config::{ConsensusConfig, NodeConfig};
use sui_core::authority::authority_per_epoch_store::AuthorityPerEpochStore;
use sui_core::authority::authority_store_tables::AuthorityPerpetualTables;
use sui_core::authority::epoch_start_configuration::EpochStartConfigTrait;
use sui_core::authority::epoch_start_configuration::EpochStartConfiguration;
use sui_core::authority_aggregator::{AuthAggMetrics, AuthorityAggregator};
use sui_core::authority_server::{ValidatorService, ValidatorServiceMetrics};
use sui_core::checkpoints::checkpoint_executor::metrics::CheckpointExecutorMetrics;
use sui_core::checkpoints::checkpoint_executor::{CheckpointExecutor, StopReason};
use sui_core::checkpoints::{
    CheckpointMetrics, CheckpointService, CheckpointStore, SendCheckpointToStateSync,
    SubmitCheckpointToConsensus,
};
use sui_core::consensus_adapter::{
    CheckConnection, ConnectionMonitorStatus, ConsensusAdapter, ConsensusAdapterMetrics,
};
use sui_core::consensus_manager::{ConsensusManager, ConsensusManagerTrait};
use sui_core::consensus_throughput_calculator::{
    ConsensusThroughputCalculator, ConsensusThroughputProfiler, ThroughputProfileRanges,
};
use sui_core::consensus_validator::{SuiTxValidator, SuiTxValidatorMetrics};
use sui_core::db_checkpoint_handler::DBCheckpointHandler;
use sui_core::epoch::committee_store::CommitteeStore;
use sui_core::epoch::consensus_store_pruner::ConsensusStorePruner;
use sui_core::epoch::epoch_metrics::EpochMetrics;
use sui_core::epoch::reconfiguration::ReconfigurationInitiator;
use sui_core::jsonrpc_index::IndexStore;
use sui_core::module_cache_metrics::ResolverMetrics;
use sui_core::overload_monitor::overload_monitor;
use sui_core::rpc_index::RpcIndexStore;
use sui_core::signature_verifier::SignatureVerifierMetrics;
use sui_core::state_accumulator::StateAccumulator;
use sui_core::storage::RocksDbStore;
use sui_core::transaction_orchestrator::TransactiondOrchestrator;
use sui_core::{
    authority::{AuthorityState, AuthorityStore},
    authority_client::NetworkAuthorityClient,
};
use sui_exex::ExExLauncher;
use sui_json_rpc::coin_api::CoinReadApi;
use sui_json_rpc::governance_api::GovernanceReadApi;
use sui_json_rpc::indexer_api::IndexerApi;
use sui_json_rpc::move_utils::MoveUtils;
use sui_json_rpc::read_api::ReadApi;
use sui_json_rpc::transaction_builder_api::TransactionBuilderApi;
use sui_json_rpc::transaction_execution_api::TransactionExecutionApi;
use sui_json_rpc::JsonRpcServerBuilder;
use sui_macros::fail_point;
use sui_macros::{fail_point_async, replay_log};
use sui_network::api::ValidatorServer;
use sui_network::discovery;
use sui_network::discovery::TrustedPeerChangeEvent;
use sui_network::state_sync;
use sui_protocol_config::{Chain, ProtocolConfig};
use sui_snapshot::uploader::StateSnapshotUploader;
use sui_storage::{
    http_key_value_store::HttpKVStore,
    key_value_store::{FallbackTransactionKVStore, TransactionKeyValueStore},
    key_value_store_metrics::KeyValueStoreMetrics,
};
use sui_storage::{FileCompression, StorageFormat};
use sui_types::base_types::{AuthorityName, EpochId};
use sui_types::committee::Committee;
use sui_types::crypto::KeypairTraits;
use sui_types::error::{SuiError, SuiResult};
use sui_types::messages_consensus::{
    check_total_jwk_size, AuthorityCapabilitiesV1, ConsensusTransaction,
};
use sui_types::quorum_driver_types::QuorumDriverEffectsQueueResult;
use sui_types::sui_system_state::epoch_start_sui_system_state::EpochStartSystemState;
use sui_types::sui_system_state::epoch_start_sui_system_state::EpochStartSystemStateTrait;
use sui_types::sui_system_state::SuiSystemStateTrait;
use sui_types::supported_protocol_versions::SupportedProtocolVersions;
use typed_store::rocks::default_db_options;
use typed_store::DBMetrics;

pub mod admin;
pub mod extensions;
mod handle;
pub mod metrics;

pub struct ValidatorComponents {
    validator_server_handle: JoinHandle<Result<()>>,
    validator_overload_monitor_handle: Option<JoinHandle<()>>,
    consensus_manager: ConsensusManager,
    consensus_store_pruner: ConsensusStorePruner,
    consensus_adapter: Arc<ConsensusAdapter>,
    // Keeping the handle to the checkpoint service tasks to shut them down during reconfiguration.
    checkpoint_service_tasks: JoinSet<()>,
    checkpoint_metrics: Arc<CheckpointMetrics>,
    sui_tx_validator_metrics: Arc<SuiTxValidatorMetrics>,
}
pub struct P2pComponents {
    p2p_network: Network,
    known_peers: HashMap<PeerId, String>,
    discovery_handle: discovery::Handle,
    state_sync_handle: state_sync::Handle,
    randomness_handle: randomness::Handle,
}

#[cfg(msim)]
mod simulator {
    use std::sync::atomic::AtomicBool;

    use super::*;
    pub(super) struct SimState {
        pub sim_node: sui_simulator::runtime::NodeHandle,
        pub sim_safe_mode_expected: AtomicBool,
        _leak_detector: sui_simulator::NodeLeakDetector,
    }

    impl Default for SimState {
        fn default() -> Self {
            Self {
                sim_node: sui_simulator::runtime::NodeHandle::current(),
                sim_safe_mode_expected: AtomicBool::new(false),
                _leak_detector: sui_simulator::NodeLeakDetector::new(),
            }
        }
    }

    type JwkInjector = dyn Fn(AuthorityName, &OIDCProvider) -> SuiResult<Vec<(JwkId, JWK)>>
        + Send
        + Sync
        + 'static;

    fn default_fetch_jwks(
        _authority: AuthorityName,
        _provider: &OIDCProvider,
    ) -> SuiResult<Vec<(JwkId, JWK)>> {
        use fastcrypto_zkp::bn254::zk_login::parse_jwks;
        // Just load a default Twitch jwk for testing.
        parse_jwks(
            sui_types::zk_login_util::DEFAULT_JWK_BYTES,
            &OIDCProvider::Twitch,
        )
        .map_err(|_| SuiError::JWKRetrievalError)
    }

    thread_local! {
        static JWK_INJECTOR: std::cell::RefCell<Arc<JwkInjector>> = std::cell::RefCell::new(Arc::new(default_fetch_jwks));
    }

    pub(super) fn get_jwk_injector() -> Arc<JwkInjector> {
        JWK_INJECTOR.with(|injector| injector.borrow().clone())
    }

    pub fn set_jwk_injector(injector: Arc<JwkInjector>) {
        JWK_INJECTOR.with(|cell| *cell.borrow_mut() = injector);
    }
}

#[cfg(msim)]
pub use simulator::set_jwk_injector;
#[cfg(msim)]
use simulator::*;
use sui_core::{
    consensus_handler::ConsensusHandlerInitializer, safe_client::SafeClientMetricsBase,
    validator_tx_finalizer::ValidatorTxFinalizer,
};
use sui_types::execution_config_utils::to_binary_config;

pub struct SuiNode {
    config: NodeConfig,
    validator_components: Mutex<Option<ValidatorComponents>>,
    /// The http server responsible for serving JSON-RPC as well as the experimental rest service
    _http_server: Option<sui_http::ServerHandle>,
    state: Arc<AuthorityState>,
    transaction_orchestrator: Option<Arc<TransactiondOrchestrator<NetworkAuthorityClient>>>,
    registry_service: RegistryService,
    metrics: Arc<SuiNodeMetrics>,

    _discovery: discovery::Handle,
    _connection_monitor_handle: consensus_core::ConnectionMonitorHandle,
    state_sync_handle: state_sync::Handle,
    randomness_handle: randomness::Handle,
    checkpoint_store: Arc<CheckpointStore>,
    accumulator: Mutex<Option<Arc<StateAccumulator>>>,
    connection_monitor_status: Arc<ConnectionMonitorStatus>,

    /// Broadcast channel to send the starting system state for the next epoch.
    end_of_epoch_channel: broadcast::Sender<SuiSystemState>,

    /// Broadcast channel to notify state-sync for new validator peers.
    trusted_peer_change_tx: watch::Sender<TrustedPeerChangeEvent>,

    backpressure_manager: Arc<BackpressureManager>,

    _db_checkpoint_handle: Option<tokio::sync::broadcast::Sender<()>>,

    #[cfg(msim)]
    sim_state: SimState,

    _state_archive_handle: Option<broadcast::Sender<()>>,

    _state_snapshot_uploader_handle: Option<broadcast::Sender<()>>,
    // Channel to allow signaling upstream to shutdown sui-node
    shutdown_channel_tx: broadcast::Sender<Option<RunWithRange>>,

    /// AuthorityAggregator of the network, created at start and beginning of each epoch.
    /// Use ArcSwap so that we could mutate it without taking mut reference.
    // TODO: Eventually we can make this auth aggregator a shared reference so that this
    // update will automatically propagate to other uses.
    auth_agg: Arc<ArcSwap<AuthorityAggregator<NetworkAuthorityClient>>>,

    exex_manager: Option<ExExManagerHandle>,
}

impl fmt::Debug for SuiNode {
    fn fmt(&self, f: &mut fmt::Formatter) -> fmt::Result {
        f.debug_struct("SuiNode")
            .field("name", &self.state.name.concise())
            .finish()
    }
}

static MAX_JWK_KEYS_PER_FETCH: usize = 100;

impl SuiNode {
    pub async fn start(
        config: NodeConfig,
        registry_service: RegistryService,
        custom_rpc_runtime: Option<Handle>,
    ) -> Result<Arc<SuiNode>> {
        Self::start_async(config, registry_service, custom_rpc_runtime, "unknown").await
    }

    fn start_jwk_updater(
        config: &NodeConfig,
        metrics: Arc<SuiNodeMetrics>,
        authority: AuthorityName,
        epoch_store: Arc<AuthorityPerEpochStore>,
        consensus_adapter: Arc<ConsensusAdapter>,
    ) {
        let epoch = epoch_store.epoch();

        let supported_providers = config
            .zklogin_oauth_providers
            .get(&epoch_store.get_chain_identifier().chain())
            .unwrap_or(&BTreeSet::new())
            .iter()
            .map(|s| OIDCProvider::from_str(s).expect("Invalid provider string"))
            .collect::<Vec<_>>();

        let fetch_interval = Duration::from_secs(config.jwk_fetch_interval_seconds);

        info!(
            ?fetch_interval,
            "Starting JWK updater tasks with supported providers: {:?}", supported_providers
        );

        fn validate_jwk(
            metrics: &Arc<SuiNodeMetrics>,
            provider: &OIDCProvider,
            id: &JwkId,
            jwk: &JWK,
        ) -> bool {
            let Ok(iss_provider) = OIDCProvider::from_iss(&id.iss) else {
                warn!(
                    "JWK iss {:?} (retrieved from {:?}) is not a valid provider",
                    id.iss, provider
                );
                metrics
                    .invalid_jwks
                    .with_label_values(&[&provider.to_string()])
                    .inc();
                return false;
            };

            if iss_provider != *provider {
                warn!(
                    "JWK iss {:?} (retrieved from {:?}) does not match provider {:?}",
                    id.iss, provider, iss_provider
                );
                metrics
                    .invalid_jwks
                    .with_label_values(&[&provider.to_string()])
                    .inc();
                return false;
            }

            if !check_total_jwk_size(id, jwk) {
                warn!("JWK {:?} (retrieved from {:?}) is too large", id, provider);
                metrics
                    .invalid_jwks
                    .with_label_values(&[&provider.to_string()])
                    .inc();
                return false;
            }

            true
        }

        // metrics is:
        //  pub struct SuiNodeMetrics {
        //      pub jwk_requests: IntCounterVec,
        //      pub jwk_request_errors: IntCounterVec,
        //      pub total_jwks: IntCounterVec,
        //      pub unique_jwks: IntCounterVec,
        //  }

        for p in supported_providers.into_iter() {
            let provider_str = p.to_string();
            let epoch_store = epoch_store.clone();
            let consensus_adapter = consensus_adapter.clone();
            let metrics = metrics.clone();
            spawn_monitored_task!(epoch_store.clone().within_alive_epoch(
                async move {
                    // note: restart-safe de-duplication happens after consensus, this is
                    // just best-effort to reduce unneeded submissions.
                    let mut seen = HashSet::new();
                    loop {
                        info!("fetching JWK for provider {:?}", p);
                        metrics.jwk_requests.with_label_values(&[&provider_str]).inc();
                        match Self::fetch_jwks(authority, &p).await {
                            Err(e) => {
                                metrics.jwk_request_errors.with_label_values(&[&provider_str]).inc();
                                warn!("Error when fetching JWK for provider {:?} {:?}", p, e);
                                // Retry in 30 seconds
                                tokio::time::sleep(Duration::from_secs(30)).await;
                                continue;
                            }
                            Ok(mut keys) => {
                                metrics.total_jwks
                                    .with_label_values(&[&provider_str])
                                    .inc_by(keys.len() as u64);

                                keys.retain(|(id, jwk)| {
                                    validate_jwk(&metrics, &p, id, jwk) &&
                                    !epoch_store.jwk_active_in_current_epoch(id, jwk) &&
                                    seen.insert((id.clone(), jwk.clone()))
                                });

                                metrics.unique_jwks
                                    .with_label_values(&[&provider_str])
                                    .inc_by(keys.len() as u64);

                                // prevent oauth providers from sending too many keys,
                                // inadvertently or otherwise
                                if keys.len() > MAX_JWK_KEYS_PER_FETCH {
                                    warn!("Provider {:?} sent too many JWKs, only the first {} will be used", p, MAX_JWK_KEYS_PER_FETCH);
                                    keys.truncate(MAX_JWK_KEYS_PER_FETCH);
                                }

                                for (id, jwk) in keys.into_iter() {
                                    info!("Submitting JWK to consensus: {:?}", id);

                                    let txn = ConsensusTransaction::new_jwk_fetched(authority, id, jwk);
                                    consensus_adapter.submit(txn, None, &epoch_store)
                                        .tap_err(|e| warn!("Error when submitting JWKs to consensus {:?}", e))
                                        .ok();
                                }
                            }
                        }
                        tokio::time::sleep(fetch_interval).await;
                    }
                }
                .instrument(error_span!("jwk_updater_task", epoch)),
            ));
        }
    }

    pub async fn start_async(
        config: NodeConfig,
        registry_service: RegistryService,
        custom_rpc_runtime: Option<Handle>,
        software_version: &'static str,
    ) -> Result<Arc<SuiNode>> {
        NodeConfigMetrics::new(&registry_service.default_registry()).record_metrics(&config);
        let mut config = config.clone();
        if config.supported_protocol_versions.is_none() {
            info!(
                "populating config.supported_protocol_versions with default {:?}",
                SupportedProtocolVersions::SYSTEM_DEFAULT
            );
            config.supported_protocol_versions = Some(SupportedProtocolVersions::SYSTEM_DEFAULT);
        }

        let run_with_range = config.run_with_range;
        let is_validator = config.consensus_config().is_some();
        let is_full_node = !is_validator;
        let prometheus_registry = registry_service.default_registry();

        info!(node =? config.protocol_public_key(),
            "Initializing sui-node listening on {}", config.network_address
        );

        // Initialize metrics to track db usage before creating any stores
        DBMetrics::init(&prometheus_registry);

        // Initialize Mysten metrics.
        mysten_metrics::init_metrics(&prometheus_registry);
        // Unsupported (because of the use of static variable) and unnecessary in simtests.
        #[cfg(not(msim))]
        mysten_metrics::thread_stall_monitor::start_thread_stall_monitor();

        let genesis = config.genesis()?.clone();

        let secret = Arc::pin(config.protocol_key_pair().copy());
        let genesis_committee = genesis.committee()?;
        let committee_store = Arc::new(CommitteeStore::new(
            config.db_path().join("epochs"),
            &genesis_committee,
            None,
        ));

        // By default, only enable write stall on validators for perpetual db.
        let enable_write_stall = config.enable_db_write_stall.unwrap_or(is_validator);
        let perpetual_tables_options = AuthorityPerpetualTablesOptions { enable_write_stall };
        let perpetual_tables = Arc::new(AuthorityPerpetualTables::open(
            &config.db_path().join("store"),
            Some(perpetual_tables_options),
        ));
        let is_genesis = perpetual_tables
            .database_is_empty()
            .expect("Database read should not fail at init.");

        let checkpoint_store = CheckpointStore::new(&config.db_path().join("checkpoints"));
        let backpressure_manager =
            BackpressureManager::new_from_checkpoint_store(&checkpoint_store);

        let store =
            AuthorityStore::open(perpetual_tables, &genesis, &config, &prometheus_registry).await?;

        let cur_epoch = store.get_recovery_epoch_at_restart()?;
        let committee = committee_store
            .get_committee(&cur_epoch)?
            .expect("Committee of the current epoch must exist");
        let epoch_start_configuration = store
            .get_epoch_start_configuration()?
            .expect("EpochStartConfiguration of the current epoch must exist");
        let cache_metrics = Arc::new(ResolverMetrics::new(&prometheus_registry));
        let signature_verifier_metrics = SignatureVerifierMetrics::new(&prometheus_registry);

        let cache_traits = build_execution_cache(
            &config.execution_cache,
            &epoch_start_configuration,
            &prometheus_registry,
            &store,
            backpressure_manager.clone(),
        );

        let auth_agg = {
            let safe_client_metrics_base = SafeClientMetricsBase::new(&prometheus_registry);
            let auth_agg_metrics = Arc::new(AuthAggMetrics::new(&prometheus_registry));
            Arc::new(ArcSwap::new(Arc::new(
                AuthorityAggregator::new_from_epoch_start_state(
                    epoch_start_configuration.epoch_start_state(),
                    &committee_store,
                    safe_client_metrics_base,
                    auth_agg_metrics,
                ),
            )))
        };

        let epoch_options = default_db_options().optimize_db_for_write_throughput(4);
        let epoch_store = AuthorityPerEpochStore::new(
            config.protocol_public_key(),
            committee.clone(),
            &config.db_path().join("store"),
            Some(epoch_options.options),
            EpochMetrics::new(&registry_service.default_registry()),
            epoch_start_configuration,
            cache_traits.backing_package_store.clone(),
            cache_traits.object_store.clone(),
            cache_metrics,
            signature_verifier_metrics,
            &config.expensive_safety_check_config,
            ChainIdentifier::from(*genesis.checkpoint().digest()),
        );

        info!("created epoch store");

        replay_log!(
            "Beginning replay run. Epoch: {:?}, Protocol config: {:?}",
            epoch_store.epoch(),
            epoch_store.protocol_config()
        );

        // the database is empty at genesis time
        if is_genesis {
            info!("checking SUI conservation at genesis");
            // When we are opening the db table, the only time when it's safe to
            // check SUI conservation is at genesis. Otherwise we may be in the middle of
            // an epoch and the SUI conservation check will fail. This also initialize
            // the expected_network_sui_amount table.
            cache_traits
                .reconfig_api
                .expensive_check_sui_conservation(&epoch_store)
                .expect("SUI conservation check cannot fail at genesis");
        }

        let effective_buffer_stake = epoch_store.get_effective_buffer_stake_bps();
        let default_buffer_stake = epoch_store
            .protocol_config()
            .buffer_stake_for_protocol_upgrade_bps();
        if effective_buffer_stake != default_buffer_stake {
            warn!(
                ?effective_buffer_stake,
                ?default_buffer_stake,
                "buffer_stake_for_protocol_upgrade_bps is currently overridden"
            );
        }

        info!("creating checkpoint store");

<<<<<<< HEAD
        let checkpoint_store = CheckpointStore::new(&config.db_path().join("checkpoints"));

=======
>>>>>>> a0b5616b
        checkpoint_store.insert_genesis_checkpoint(
            genesis.checkpoint(),
            genesis.checkpoint_contents().clone(),
            &epoch_store,
        );

        info!("creating state sync store");
        let state_sync_store = RocksDbStore::new(
            cache_traits.clone(),
            committee_store.clone(),
            checkpoint_store.clone(),
        );

        let index_store = if is_full_node && config.enable_index_processing {
            info!("creating index store");
            Some(Arc::new(IndexStore::new(
                config.db_path().join("indexes"),
                &prometheus_registry,
                epoch_store
                    .protocol_config()
                    .max_move_identifier_len_as_option(),
                config.remove_deprecated_tables,
                &store,
            )))
        } else {
            None
        };

        let rpc_index = if is_full_node && config.rpc().is_some_and(|rpc| rpc.enable_indexing()) {
            Some(Arc::new(RpcIndexStore::new(
                &config.db_path(),
                &store,
                &checkpoint_store,
                &epoch_store,
                &cache_traits.backing_package_store,
            )))
        } else {
            None
        };

        let chain_identifier = ChainIdentifier::from(*genesis.checkpoint().digest());

        info!("creating archive reader");
        // Create network
        // TODO only configure validators as seed/preferred peers for validators and not for
        // fullnodes once we've had a chance to re-work fullnode configuration generation.
        let archive_readers =
            ArchiveReaderBalancer::new(config.archive_reader_config(), &prometheus_registry)?;
        let (trusted_peer_change_tx, trusted_peer_change_rx) = watch::channel(Default::default());
        let (randomness_tx, randomness_rx) = mpsc::channel(
            config
                .p2p_config
                .randomness
                .clone()
                .unwrap_or_default()
                .mailbox_capacity(),
        );
        let P2pComponents {
            p2p_network,
            known_peers,
            discovery_handle,
            state_sync_handle,
            randomness_handle,
        } = Self::create_p2p_network(
            &config,
            state_sync_store.clone(),
            chain_identifier,
            trusted_peer_change_rx,
            archive_readers.clone(),
            randomness_tx,
            &prometheus_registry,
        )?;

        // We must explicitly send this instead of relying on the initial value to trigger
        // watch value change, so that state-sync is able to process it.
        send_trusted_peer_change(
            &config,
            &trusted_peer_change_tx,
            epoch_store.epoch_start_state(),
        )
        .expect("Initial trusted peers must be set");

        info!("start state archival");
        // Start archiving local state to remote store
        let state_archive_handle =
            Self::start_state_archival(&config, &prometheus_registry, state_sync_store.clone())
                .await?;

        info!("start snapshot upload");
        // Start uploading state snapshot to remote store
        let state_snapshot_handle = Self::start_state_snapshot(
            &config,
            &prometheus_registry,
            checkpoint_store.clone(),
            chain_identifier,
        )?;

        // Start uploading db checkpoints to remote store
        info!("start db checkpoint");
        let (db_checkpoint_config, db_checkpoint_handle) = Self::start_db_checkpoint(
            &config,
            &prometheus_registry,
            state_snapshot_handle.is_some(),
        )?;

        if !epoch_store
            .protocol_config()
            .simplified_unwrap_then_delete()
        {
            // We cannot prune tombstones if simplified_unwrap_then_delete is not enabled.
            config
                .authority_store_pruning_config
                .set_killswitch_tombstone_pruning(true);
        }

        let authority_name = config.protocol_public_key();
        let validator_tx_finalizer =
            config
                .enable_validator_tx_finalizer
                .then_some(Arc::new(ValidatorTxFinalizer::new(
                    auth_agg.clone(),
                    authority_name,
                    &prometheus_registry,
                )));

        info!("create authority state");
        let state = AuthorityState::new(
            authority_name,
            secret,
            config.supported_protocol_versions.unwrap(),
            store.clone(),
            cache_traits.clone(),
            epoch_store.clone(),
            committee_store.clone(),
            index_store.clone(),
            rpc_index,
            checkpoint_store.clone(),
            &prometheus_registry,
            genesis.objects(),
            &db_checkpoint_config,
            config.clone(),
            config.indirect_objects_threshold,
            archive_readers,
            validator_tx_finalizer,
            chain_identifier,
        )
        .await;
        // ensure genesis txn was executed
        if epoch_store.epoch() == 0 {
            let txn = &genesis.transaction();
            let span = error_span!("genesis_txn", tx_digest = ?txn.digest());
            let transaction =
                sui_types::executable_transaction::VerifiedExecutableTransaction::new_unchecked(
                    sui_types::executable_transaction::ExecutableTransaction::new_from_data_and_sig(
                        genesis.transaction().data().clone(),
                        sui_types::executable_transaction::CertificateProof::Checkpoint(0, 0),
                    ),
                );
            state
                .try_execute_immediately(&transaction, None, &epoch_store)
                .instrument(span)
                .await
                .unwrap();
        }

        checkpoint_store
            .reexecute_local_checkpoints(&state, &epoch_store)
            .await;

        // Start the loop that receives new randomness and generates transactions for it.
        RandomnessRoundReceiver::spawn(state.clone(), randomness_rx);

        if config
            .expensive_safety_check_config
            .enable_secondary_index_checks()
        {
            if let Some(indexes) = state.indexes.clone() {
                sui_core::verify_indexes::verify_indexes(
                    state.get_accumulator_store().as_ref(),
                    indexes,
                )
                .expect("secondary indexes are inconsistent");
            }
        }

        let (end_of_epoch_channel, end_of_epoch_receiver) =
            broadcast::channel(config.end_of_epoch_broadcast_channel_capacity);

        let transaction_orchestrator = if is_full_node && run_with_range.is_none() {
            Some(Arc::new(
                TransactiondOrchestrator::new_with_auth_aggregator(
                    auth_agg.load_full(),
                    state.clone(),
                    end_of_epoch_receiver,
                    &config.db_path(),
                    &prometheus_registry,
                ),
            ))
        } else {
            None
        };

        let http_server = build_http_server(
            state.clone(),
            state_sync_store.clone(),
            &transaction_orchestrator.clone(),
            &config,
            &prometheus_registry,
            custom_rpc_runtime,
            software_version,
        )
        .await?;

        let accumulator = Arc::new(StateAccumulator::new(
            cache_traits.accumulator_store.clone(),
            &epoch_store,
            StateAccumulatorMetrics::new(&prometheus_registry),
        ));

        let authority_names_to_peer_ids = epoch_store
            .epoch_start_state()
            .get_authority_names_to_peer_ids();

        let network_connection_metrics = consensus_core::QuinnConnectionMetrics::new(
            "sui",
            &registry_service.default_registry(),
        );

        let authority_names_to_peer_ids = ArcSwap::from_pointee(authority_names_to_peer_ids);

        let connection_monitor_handle = consensus_core::AnemoConnectionMonitor::spawn(
            p2p_network.downgrade(),
            Arc::new(network_connection_metrics),
            known_peers,
        );

        let connection_monitor_status = ConnectionMonitorStatus {
            connection_statuses: connection_monitor_handle.connection_statuses(),
            authority_names_to_peer_ids,
        };

        let connection_monitor_status = Arc::new(connection_monitor_status);
        let sui_node_metrics = Arc::new(SuiNodeMetrics::new(&registry_service.default_registry()));

        let exex_manager = if is_full_node {
            ExExLauncher::new(
                Arc::new(state_sync_store),
                state_sync_handle.clone(),
                sui_exexes(),
            )
            .launch()
            .await?
        } else {
            None
        };

        let validator_components = if state.is_validator(&epoch_store) {
            let components = Self::construct_validator_components(
                config.clone(),
                state.clone(),
                committee,
                epoch_store.clone(),
                checkpoint_store.clone(),
                state_sync_handle.clone(),
                randomness_handle.clone(),
                Arc::downgrade(&accumulator),
                backpressure_manager.clone(),
                connection_monitor_status.clone(),
                &registry_service,
                sui_node_metrics.clone(),
            )
            .await?;
            // This is only needed during cold start.
            components.consensus_adapter.submit_recovered(&epoch_store);

            Some(components)
        } else {
            None
        };

        // setup shutdown channel
        let (shutdown_channel, _) = broadcast::channel::<Option<RunWithRange>>(1);

        let node = Self {
            config,
            validator_components: Mutex::new(validator_components),
            _http_server: http_server,
            state,
            transaction_orchestrator,
            registry_service,
            metrics: sui_node_metrics,

            _discovery: discovery_handle,
            _connection_monitor_handle: connection_monitor_handle,
            state_sync_handle,
            randomness_handle,
            checkpoint_store,
            accumulator: Mutex::new(Some(accumulator)),
            end_of_epoch_channel,
            connection_monitor_status,
            trusted_peer_change_tx,
            backpressure_manager,

            _db_checkpoint_handle: db_checkpoint_handle,

            #[cfg(msim)]
            sim_state: Default::default(),

            _state_archive_handle: state_archive_handle,
            _state_snapshot_uploader_handle: state_snapshot_handle,
            shutdown_channel_tx: shutdown_channel,

            auth_agg,
            exex_manager,
        };

        info!("SuiNode started!");
        let node = Arc::new(node);
        let node_copy = node.clone();
        spawn_monitored_task!(async move {
            let result = Self::monitor_reconfiguration(node_copy).await;
            if let Err(error) = result {
                warn!("Reconfiguration finished with error {:?}", error);
            }
        });

        Ok(node)
    }

    pub fn subscribe_to_epoch_change(&self) -> broadcast::Receiver<SuiSystemState> {
        self.end_of_epoch_channel.subscribe()
    }

    pub fn subscribe_to_shutdown_channel(&self) -> broadcast::Receiver<Option<RunWithRange>> {
        self.shutdown_channel_tx.subscribe()
    }

    pub fn current_epoch_for_testing(&self) -> EpochId {
        self.state.current_epoch_for_testing()
    }

    pub fn db_checkpoint_path(&self) -> PathBuf {
        self.config.db_checkpoint_path()
    }

    // Init reconfig process by starting to reject user certs
    pub async fn close_epoch(&self, epoch_store: &Arc<AuthorityPerEpochStore>) -> SuiResult {
        info!("close_epoch (current epoch = {})", epoch_store.epoch());
        self.validator_components
            .lock()
            .await
            .as_ref()
            .ok_or_else(|| SuiError::from("Node is not a validator"))?
            .consensus_adapter
            .close_epoch(epoch_store);
        Ok(())
    }

    pub fn clear_override_protocol_upgrade_buffer_stake(&self, epoch: EpochId) -> SuiResult {
        self.state
            .clear_override_protocol_upgrade_buffer_stake(epoch)
    }

    pub fn set_override_protocol_upgrade_buffer_stake(
        &self,
        epoch: EpochId,
        buffer_stake_bps: u64,
    ) -> SuiResult {
        self.state
            .set_override_protocol_upgrade_buffer_stake(epoch, buffer_stake_bps)
    }

    // Testing-only API to start epoch close process.
    // For production code, please use the non-testing version.
    pub async fn close_epoch_for_testing(&self) -> SuiResult {
        let epoch_store = self.state.epoch_store_for_testing();
        self.close_epoch(&epoch_store).await
    }

    async fn start_state_archival(
        config: &NodeConfig,
        prometheus_registry: &Registry,
        state_sync_store: RocksDbStore,
    ) -> Result<Option<tokio::sync::broadcast::Sender<()>>> {
        if let Some(remote_store_config) = &config.state_archive_write_config.object_store_config {
            let local_store_config = ObjectStoreConfig {
                object_store: Some(ObjectStoreType::File),
                directory: Some(config.archive_path()),
                ..Default::default()
            };
            let archive_writer = ArchiveWriter::new(
                local_store_config,
                remote_store_config.clone(),
                FileCompression::Zstd,
                StorageFormat::Blob,
                Duration::from_secs(600),
                256 * 1024 * 1024,
                prometheus_registry,
            )
            .await?;
            Ok(Some(archive_writer.start(state_sync_store).await?))
        } else {
            Ok(None)
        }
    }

    fn start_state_snapshot(
        config: &NodeConfig,
        prometheus_registry: &Registry,
        checkpoint_store: Arc<CheckpointStore>,
        chain_identifier: ChainIdentifier,
    ) -> Result<Option<tokio::sync::broadcast::Sender<()>>> {
        if let Some(remote_store_config) = &config.state_snapshot_write_config.object_store_config {
            let snapshot_uploader = StateSnapshotUploader::new(
                &config.db_checkpoint_path(),
                &config.snapshot_path(),
                remote_store_config.clone(),
                60,
                prometheus_registry,
                checkpoint_store,
                chain_identifier,
            )?;
            Ok(Some(snapshot_uploader.start()))
        } else {
            Ok(None)
        }
    }

    fn start_db_checkpoint(
        config: &NodeConfig,
        prometheus_registry: &Registry,
        state_snapshot_enabled: bool,
    ) -> Result<(
        DBCheckpointConfig,
        Option<tokio::sync::broadcast::Sender<()>>,
    )> {
        let checkpoint_path = Some(
            config
                .db_checkpoint_config
                .checkpoint_path
                .clone()
                .unwrap_or_else(|| config.db_checkpoint_path()),
        );
        let db_checkpoint_config = if config.db_checkpoint_config.checkpoint_path.is_none() {
            DBCheckpointConfig {
                checkpoint_path,
                perform_db_checkpoints_at_epoch_end: if state_snapshot_enabled {
                    true
                } else {
                    config
                        .db_checkpoint_config
                        .perform_db_checkpoints_at_epoch_end
                },
                ..config.db_checkpoint_config.clone()
            }
        } else {
            config.db_checkpoint_config.clone()
        };

        match (
            db_checkpoint_config.object_store_config.as_ref(),
            state_snapshot_enabled,
        ) {
            // If db checkpoint config object store not specified but
            // state snapshot object store is specified, create handler
            // anyway for marking db checkpoints as completed so that they
            // can be uploaded as state snapshots.
            (None, false) => Ok((db_checkpoint_config, None)),
            (_, _) => {
                let handler = DBCheckpointHandler::new(
                    &db_checkpoint_config.checkpoint_path.clone().unwrap(),
                    db_checkpoint_config.object_store_config.as_ref(),
                    60,
                    db_checkpoint_config
                        .prune_and_compact_before_upload
                        .unwrap_or(true),
                    config.indirect_objects_threshold,
                    config.authority_store_pruning_config.clone(),
                    prometheus_registry,
                    state_snapshot_enabled,
                )?;
                Ok((
                    db_checkpoint_config,
                    Some(DBCheckpointHandler::start(handler)),
                ))
            }
        }
    }

    fn create_p2p_network(
        config: &NodeConfig,
        state_sync_store: RocksDbStore,
        chain_identifier: ChainIdentifier,
        trusted_peer_change_rx: watch::Receiver<TrustedPeerChangeEvent>,
        archive_readers: ArchiveReaderBalancer,
        randomness_tx: mpsc::Sender<(EpochId, RandomnessRound, Vec<u8>)>,
        prometheus_registry: &Registry,
    ) -> Result<P2pComponents> {
        let (state_sync, state_sync_server) = state_sync::Builder::new()
            .config(config.p2p_config.state_sync.clone().unwrap_or_default())
            .store(state_sync_store)
            .archive_readers(archive_readers)
            .with_metrics(prometheus_registry)
            .build();

        let (discovery, discovery_server) = discovery::Builder::new(trusted_peer_change_rx)
            .config(config.p2p_config.clone())
            .build();

        let discovery_config = config.p2p_config.discovery.clone().unwrap_or_default();
        let known_peers: HashMap<PeerId, String> = discovery_config
            .allowlisted_peers
            .clone()
            .into_iter()
            .map(|ap| (ap.peer_id, "allowlisted_peer".to_string()))
            .chain(config.p2p_config.seed_peers.iter().filter_map(|peer| {
                peer.peer_id
                    .map(|peer_id| (peer_id, "seed_peer".to_string()))
            }))
            .collect();

        let (randomness, randomness_router) =
            randomness::Builder::new(config.protocol_public_key(), randomness_tx)
                .config(config.p2p_config.randomness.clone().unwrap_or_default())
                .with_metrics(prometheus_registry)
                .build();

        let p2p_network = {
            let routes = anemo::Router::new()
                .add_rpc_service(discovery_server)
                .add_rpc_service(state_sync_server);
            let routes = routes.merge(randomness_router);

            let inbound_network_metrics =
                consensus_core::NetworkRouteMetrics::new("sui", "inbound", prometheus_registry);
            let outbound_network_metrics =
                consensus_core::NetworkRouteMetrics::new("sui", "outbound", prometheus_registry);

            let service = ServiceBuilder::new()
                .layer(
                    TraceLayer::new_for_server_errors()
                        .make_span_with(DefaultMakeSpan::new().level(tracing::Level::INFO))
                        .on_failure(DefaultOnFailure::new().level(tracing::Level::WARN)),
                )
                .layer(CallbackLayer::new(
                    consensus_core::MetricsMakeCallbackHandler::new(
                        Arc::new(inbound_network_metrics),
                        config.p2p_config.excessive_message_size(),
                    ),
                ))
                .service(routes);

            let outbound_layer = ServiceBuilder::new()
                .layer(
                    TraceLayer::new_for_client_and_server_errors()
                        .make_span_with(DefaultMakeSpan::new().level(tracing::Level::INFO))
                        .on_failure(DefaultOnFailure::new().level(tracing::Level::WARN)),
                )
                .layer(CallbackLayer::new(
                    consensus_core::MetricsMakeCallbackHandler::new(
                        Arc::new(outbound_network_metrics),
                        config.p2p_config.excessive_message_size(),
                    ),
                ))
                .into_inner();

            let mut anemo_config = config.p2p_config.anemo_config.clone().unwrap_or_default();
            // Set the max_frame_size to be 1 GB to work around the issue of there being too many
            // staking events in the epoch change txn.
            anemo_config.max_frame_size = Some(1 << 30);

            // Set a higher default value for socket send/receive buffers if not already
            // configured.
            let mut quic_config = anemo_config.quic.unwrap_or_default();
            if quic_config.socket_send_buffer_size.is_none() {
                quic_config.socket_send_buffer_size = Some(20 << 20);
            }
            if quic_config.socket_receive_buffer_size.is_none() {
                quic_config.socket_receive_buffer_size = Some(20 << 20);
            }
            quic_config.allow_failed_socket_buffer_size_setting = true;

            // Set high-performance defaults for quinn transport.
            // With 200MiB buffer size and ~500ms RTT, max throughput ~400MiB/s.
            if quic_config.max_concurrent_bidi_streams.is_none() {
                quic_config.max_concurrent_bidi_streams = Some(500);
            }
            if quic_config.max_concurrent_uni_streams.is_none() {
                quic_config.max_concurrent_uni_streams = Some(500);
            }
            if quic_config.stream_receive_window.is_none() {
                quic_config.stream_receive_window = Some(100 << 20);
            }
            if quic_config.receive_window.is_none() {
                quic_config.receive_window = Some(200 << 20);
            }
            if quic_config.send_window.is_none() {
                quic_config.send_window = Some(200 << 20);
            }
            if quic_config.crypto_buffer_size.is_none() {
                quic_config.crypto_buffer_size = Some(1 << 20);
            }
            if quic_config.max_idle_timeout_ms.is_none() {
                quic_config.max_idle_timeout_ms = Some(30_000);
            }
            if quic_config.keep_alive_interval_ms.is_none() {
                quic_config.keep_alive_interval_ms = Some(5_000);
            }
            anemo_config.quic = Some(quic_config);

            let server_name = format!("sui-{}", chain_identifier);
            let network = Network::bind(config.p2p_config.listen_address)
                .server_name(&server_name)
                .private_key(config.network_key_pair().copy().private().0.to_bytes())
                .config(anemo_config)
                .outbound_request_layer(outbound_layer)
                .start(service)?;
            info!(
                server_name = server_name,
                "P2p network started on {}",
                network.local_addr()
            );

            network
        };

        let discovery_handle =
            discovery.start(p2p_network.clone(), config.network_key_pair().copy());
        let state_sync_handle = state_sync.start(p2p_network.clone());
        let randomness_handle = randomness.start(p2p_network.clone());

        Ok(P2pComponents {
            p2p_network,
            known_peers,
            discovery_handle,
            state_sync_handle,
            randomness_handle,
        })
    }

    async fn construct_validator_components(
        config: NodeConfig,
        state: Arc<AuthorityState>,
        committee: Arc<Committee>,
        epoch_store: Arc<AuthorityPerEpochStore>,
        checkpoint_store: Arc<CheckpointStore>,
        state_sync_handle: state_sync::Handle,
        randomness_handle: randomness::Handle,
        accumulator: Weak<StateAccumulator>,
        backpressure_manager: Arc<BackpressureManager>,
        connection_monitor_status: Arc<ConnectionMonitorStatus>,
        registry_service: &RegistryService,
        sui_node_metrics: Arc<SuiNodeMetrics>,
    ) -> Result<ValidatorComponents> {
        let mut config_clone = config.clone();
        let consensus_config = config_clone
            .consensus_config
            .as_mut()
            .ok_or_else(|| anyhow!("Validator is missing consensus config"))?;

        let client = Arc::new(UpdatableConsensusClient::new());
        let consensus_adapter = Arc::new(Self::construct_consensus_adapter(
            &committee,
            consensus_config,
            state.name,
            connection_monitor_status.clone(),
            &registry_service.default_registry(),
            epoch_store.protocol_config().clone(),
            client.clone(),
        ));
        let consensus_manager =
            ConsensusManager::new(&config, consensus_config, registry_service, client);

        // This only gets started up once, not on every epoch. (Make call to remove every epoch.)
        let consensus_store_pruner = ConsensusStorePruner::new(
            consensus_manager.get_storage_base_path(),
            consensus_config.db_retention_epochs(),
            consensus_config.db_pruner_period(),
            &registry_service.default_registry(),
        );

        let checkpoint_metrics = CheckpointMetrics::new(&registry_service.default_registry());
        let sui_tx_validator_metrics =
            SuiTxValidatorMetrics::new(&registry_service.default_registry());

        let validator_server_handle = Self::start_grpc_validator_service(
            &config,
            state.clone(),
            consensus_adapter.clone(),
            &registry_service.default_registry(),
        )
        .await?;

        // Starts an overload monitor that monitors the execution of the authority.
        // Don't start the overload monitor when max_load_shedding_percentage is 0.
        let validator_overload_monitor_handle = if config
            .authority_overload_config
            .max_load_shedding_percentage
            > 0
        {
            let authority_state = Arc::downgrade(&state);
            let overload_config = config.authority_overload_config.clone();
            fail_point!("starting_overload_monitor");
            Some(spawn_monitored_task!(overload_monitor(
                authority_state,
                overload_config,
            )))
        } else {
            None
        };

        Self::start_epoch_specific_validator_components(
            &config,
            state.clone(),
            consensus_adapter,
            checkpoint_store,
            epoch_store,
            state_sync_handle,
            randomness_handle,
            consensus_manager,
            consensus_store_pruner,
            accumulator,
            backpressure_manager,
            validator_server_handle,
            validator_overload_monitor_handle,
            checkpoint_metrics,
            sui_node_metrics,
            sui_tx_validator_metrics,
        )
        .await
    }

    async fn start_epoch_specific_validator_components(
        config: &NodeConfig,
        state: Arc<AuthorityState>,
        consensus_adapter: Arc<ConsensusAdapter>,
        checkpoint_store: Arc<CheckpointStore>,
        epoch_store: Arc<AuthorityPerEpochStore>,
        state_sync_handle: state_sync::Handle,
        randomness_handle: randomness::Handle,
        consensus_manager: ConsensusManager,
        consensus_store_pruner: ConsensusStorePruner,
        accumulator: Weak<StateAccumulator>,
        backpressure_manager: Arc<BackpressureManager>,
        validator_server_handle: JoinHandle<Result<()>>,
        validator_overload_monitor_handle: Option<JoinHandle<()>>,
        checkpoint_metrics: Arc<CheckpointMetrics>,
        sui_node_metrics: Arc<SuiNodeMetrics>,
        sui_tx_validator_metrics: Arc<SuiTxValidatorMetrics>,
    ) -> Result<ValidatorComponents> {
        let (checkpoint_service, checkpoint_service_tasks) = Self::start_checkpoint_service(
            config,
            consensus_adapter.clone(),
            checkpoint_store,
            epoch_store.clone(),
            state.clone(),
            state_sync_handle,
            accumulator,
            checkpoint_metrics.clone(),
        );

        // create a new map that gets injected into both the consensus handler and the consensus adapter
        // the consensus handler will write values forwarded from consensus, and the consensus adapter
        // will read the values to make decisions about which validator submits a transaction to consensus
        let low_scoring_authorities = Arc::new(ArcSwap::new(Arc::new(HashMap::new())));

        consensus_adapter.swap_low_scoring_authorities(low_scoring_authorities.clone());

        if epoch_store.randomness_state_enabled() {
            let randomness_manager = RandomnessManager::try_new(
                Arc::downgrade(&epoch_store),
                Box::new(consensus_adapter.clone()),
                randomness_handle,
                config.protocol_key_pair(),
            )
            .await;
            if let Some(randomness_manager) = randomness_manager {
                epoch_store
                    .set_randomness_manager(randomness_manager)
                    .await?;
            }
        }

        let throughput_calculator = Arc::new(ConsensusThroughputCalculator::new(
            None,
            state.metrics.clone(),
        ));

        let throughput_profiler = Arc::new(ConsensusThroughputProfiler::new(
            throughput_calculator.clone(),
            None,
            None,
            state.metrics.clone(),
            ThroughputProfileRanges::from_chain(epoch_store.get_chain_identifier()),
        ));

        consensus_adapter.swap_throughput_profiler(throughput_profiler);

        let consensus_handler_initializer = ConsensusHandlerInitializer::new(
            state.clone(),
            checkpoint_service.clone(),
            epoch_store.clone(),
            low_scoring_authorities,
            throughput_calculator,
            backpressure_manager,
        );

        consensus_manager
            .start(
                config,
                epoch_store.clone(),
                consensus_handler_initializer,
                SuiTxValidator::new(
                    state.clone(),
                    consensus_adapter.clone(),
                    checkpoint_service.clone(),
                    state.transaction_manager().clone(),
                    sui_tx_validator_metrics.clone(),
                ),
            )
            .await;

        if epoch_store.authenticator_state_enabled() {
            Self::start_jwk_updater(
                config,
                sui_node_metrics,
                state.name,
                epoch_store.clone(),
                consensus_adapter.clone(),
            );
        }

        Ok(ValidatorComponents {
            validator_server_handle,
            validator_overload_monitor_handle,
            consensus_manager,
            consensus_store_pruner,
            consensus_adapter,
            checkpoint_service_tasks,
            checkpoint_metrics,
            sui_tx_validator_metrics,
        })
    }

    fn start_checkpoint_service(
        config: &NodeConfig,
        consensus_adapter: Arc<ConsensusAdapter>,
        checkpoint_store: Arc<CheckpointStore>,
        epoch_store: Arc<AuthorityPerEpochStore>,
        state: Arc<AuthorityState>,
        state_sync_handle: state_sync::Handle,
        accumulator: Weak<StateAccumulator>,
        checkpoint_metrics: Arc<CheckpointMetrics>,
    ) -> (Arc<CheckpointService>, JoinSet<()>) {
        let epoch_start_timestamp_ms = epoch_store.epoch_start_state().epoch_start_timestamp_ms();
        let epoch_duration_ms = epoch_store.epoch_start_state().epoch_duration_ms();

        debug!(
            "Starting checkpoint service with epoch start timestamp {}
            and epoch duration {}",
            epoch_start_timestamp_ms, epoch_duration_ms
        );

        let checkpoint_output = Box::new(SubmitCheckpointToConsensus {
            sender: consensus_adapter,
            signer: state.secret.clone(),
            authority: config.protocol_public_key(),
            next_reconfiguration_timestamp_ms: epoch_start_timestamp_ms
                .checked_add(epoch_duration_ms)
                .expect("Overflow calculating next_reconfiguration_timestamp_ms"),
            metrics: checkpoint_metrics.clone(),
        });

        let certified_checkpoint_output = SendCheckpointToStateSync::new(state_sync_handle);
        let max_tx_per_checkpoint = max_tx_per_checkpoint(epoch_store.protocol_config());
        let max_checkpoint_size_bytes =
            epoch_store.protocol_config().max_checkpoint_size_bytes() as usize;

        CheckpointService::spawn(
            state.clone(),
            checkpoint_store,
            epoch_store,
            state.get_transaction_cache_reader().clone(),
            accumulator,
            checkpoint_output,
            Box::new(certified_checkpoint_output),
            checkpoint_metrics,
            max_tx_per_checkpoint,
            max_checkpoint_size_bytes,
        )
    }

    fn construct_consensus_adapter(
        committee: &Committee,
        consensus_config: &ConsensusConfig,
        authority: AuthorityName,
        connection_monitor_status: Arc<ConnectionMonitorStatus>,
        prometheus_registry: &Registry,
        protocol_config: ProtocolConfig,
        consensus_client: Arc<dyn ConsensusClient>,
    ) -> ConsensusAdapter {
        let ca_metrics = ConsensusAdapterMetrics::new(prometheus_registry);
        // The consensus adapter allows the authority to send user certificates through consensus.

        ConsensusAdapter::new(
            consensus_client,
            authority,
            connection_monitor_status,
            consensus_config.max_pending_transactions(),
            consensus_config.max_pending_transactions() * 2 / committee.num_members(),
            consensus_config.max_submit_position,
            consensus_config.submit_delay_step_override(),
            ca_metrics,
            protocol_config,
        )
    }

    async fn start_grpc_validator_service(
        config: &NodeConfig,
        state: Arc<AuthorityState>,
        consensus_adapter: Arc<ConsensusAdapter>,
        prometheus_registry: &Registry,
    ) -> Result<tokio::task::JoinHandle<Result<()>>> {
        let validator_service = ValidatorService::new(
            state.clone(),
            consensus_adapter,
            Arc::new(ValidatorServiceMetrics::new(prometheus_registry)),
            TrafficControllerMetrics::new(prometheus_registry),
            config.policy_config.clone(),
            config.firewall_config.clone(),
        );

        let mut server_conf = mysten_network::config::Config::new();
        server_conf.global_concurrency_limit = config.grpc_concurrency_limit;
        server_conf.load_shed = config.grpc_load_shed;
        let mut server_builder =
            ServerBuilder::from_config(&server_conf, GrpcMetrics::new(prometheus_registry));

        server_builder = server_builder.add_service(ValidatorServer::new(validator_service));

        let tls_config = sui_tls::create_rustls_server_config(
            config.network_key_pair().copy().private(),
            SUI_TLS_SERVER_NAME.to_string(),
        );
        let server = server_builder
            .bind(config.network_address(), Some(tls_config))
            .await
            .map_err(|err| anyhow!(err.to_string()))?;
        let local_addr = server.local_addr();
        info!("Listening to traffic on {local_addr}");
        let grpc_server = spawn_monitored_task!(server.serve().map_err(Into::into));

        Ok(grpc_server)
    }

    pub fn state(&self) -> Arc<AuthorityState> {
        self.state.clone()
    }

    // Only used for testing because of how epoch store is loaded.
    pub fn reference_gas_price_for_testing(&self) -> Result<u64, anyhow::Error> {
        self.state.reference_gas_price_for_testing()
    }

    pub fn clone_committee_store(&self) -> Arc<CommitteeStore> {
        self.state.committee_store().clone()
    }

    /*
    pub fn clone_authority_store(&self) -> Arc<AuthorityStore> {
        self.state.db()
    }
    */

    /// Clone an AuthorityAggregator currently used in this node's
    /// QuorumDriver, if the node is a fullnode. After reconfig,
    /// QuorumDriver builds a new AuthorityAggregator. The caller
    /// of this function will mostly likely want to call this again
    /// to get a fresh one.
    pub fn clone_authority_aggregator(
        &self,
    ) -> Option<Arc<AuthorityAggregator<NetworkAuthorityClient>>> {
        self.transaction_orchestrator
            .as_ref()
            .map(|to| to.clone_authority_aggregator())
    }

    pub fn transaction_orchestrator(
        &self,
    ) -> Option<Arc<TransactiondOrchestrator<NetworkAuthorityClient>>> {
        self.transaction_orchestrator.clone()
    }

    pub fn subscribe_to_transaction_orchestrator_effects(
        &self,
    ) -> Result<tokio::sync::broadcast::Receiver<QuorumDriverEffectsQueueResult>> {
        self.transaction_orchestrator
            .as_ref()
            .map(|to| to.subscribe_to_effects_queue())
            .ok_or_else(|| anyhow::anyhow!("Transaction Orchestrator is not enabled in this node."))
    }

    /// This function awaits the completion of checkpoint execution of the current epoch,
    /// after which it iniitiates reconfiguration of the entire system.
    pub async fn monitor_reconfiguration(self: Arc<Self>) -> Result<()> {
        let checkpoint_executor_metrics =
            CheckpointExecutorMetrics::new(&self.registry_service.default_registry());

        loop {
            let mut accumulator_guard = self.accumulator.lock().await;
            let accumulator = accumulator_guard.take().unwrap();
            let mut checkpoint_executor = CheckpointExecutor::new(
                self.state_sync_handle.subscribe_to_synced_checkpoints(),
                self.checkpoint_store.clone(),
                self.state.clone(),
                accumulator.clone(),
                self.backpressure_manager.clone(),
                self.config.checkpoint_executor_config.clone(),
                checkpoint_executor_metrics.clone(),
                self.exex_manager.clone(),
            );

            let run_with_range = self.config.run_with_range;

            let cur_epoch_store = self.state.load_epoch_store_one_call_per_task();

            // Advertise capabilities to committee, if we are a validator.
            if let Some(components) = &*self.validator_components.lock().await {
                // TODO: without this sleep, the consensus message is not delivered reliably.
                tokio::time::sleep(Duration::from_millis(1)).await;

                let config = cur_epoch_store.protocol_config();
                let binary_config = to_binary_config(config);
                let transaction = if config.authority_capabilities_v2() {
                    ConsensusTransaction::new_capability_notification_v2(
                        AuthorityCapabilitiesV2::new(
                            self.state.name,
                            cur_epoch_store.get_chain_identifier().chain(),
                            self.config
                                .supported_protocol_versions
                                .expect("Supported versions should be populated")
                                // no need to send digests of versions less than the current version
                                .truncate_below(config.version),
                            self.state
                                .get_available_system_packages(&binary_config)
                                .await,
                        ),
                    )
                } else {
                    ConsensusTransaction::new_capability_notification(AuthorityCapabilitiesV1::new(
                        self.state.name,
                        self.config
                            .supported_protocol_versions
                            .expect("Supported versions should be populated"),
                        self.state
                            .get_available_system_packages(&binary_config)
                            .await,
                    ))
                };
                info!(?transaction, "submitting capabilities to consensus");
                components
                    .consensus_adapter
                    .submit(transaction, None, &cur_epoch_store)?;
            }

            let stop_condition = checkpoint_executor
                .run_epoch(cur_epoch_store.clone(), run_with_range)
                .await;
            drop(checkpoint_executor);

            if stop_condition == StopReason::RunWithRangeCondition {
                SuiNode::shutdown(&self).await;
                self.shutdown_channel_tx
                    .send(run_with_range)
                    .expect("RunWithRangeCondition met but failed to send shutdown message");
                return Ok(());
            }

            // Safe to call because we are in the middle of reconfiguration.
            let latest_system_state = self
                .state
                .get_object_cache_reader()
                .get_sui_system_state_object_unsafe()
                .expect("Read Sui System State object cannot fail");

            #[cfg(msim)]
            if !self
                .sim_state
                .sim_safe_mode_expected
                .load(Ordering::Relaxed)
            {
                debug_assert!(!latest_system_state.safe_mode());
            }

            #[cfg(not(msim))]
            debug_assert!(!latest_system_state.safe_mode());

            if let Err(err) = self.end_of_epoch_channel.send(latest_system_state.clone()) {
                if self.state.is_fullnode(&cur_epoch_store) {
                    warn!(
                        "Failed to send end of epoch notification to subscriber: {:?}",
                        err
                    );
                }
            }

            cur_epoch_store.record_is_safe_mode_metric(latest_system_state.safe_mode());
            let new_epoch_start_state = latest_system_state.into_epoch_start_state();

            self.auth_agg.store(Arc::new(
                self.auth_agg
                    .load()
                    .recreate_with_new_epoch_start_state(&new_epoch_start_state),
            ));

            let next_epoch_committee = new_epoch_start_state.get_sui_committee();
            let next_epoch = next_epoch_committee.epoch();
            assert_eq!(cur_epoch_store.epoch() + 1, next_epoch);

            info!(
                next_epoch,
                "Finished executing all checkpoints in epoch. About to reconfigure the system."
            );

            fail_point_async!("reconfig_delay");

            // We save the connection monitor status map regardless of validator / fullnode status
            // so that we don't need to restart the connection monitor every epoch.
            // Update the mappings that will be used by the consensus adapter if it exists or is
            // about to be created.
            let authority_names_to_peer_ids =
                new_epoch_start_state.get_authority_names_to_peer_ids();
            self.connection_monitor_status
                .update_mapping_for_epoch(authority_names_to_peer_ids);

            cur_epoch_store.record_epoch_reconfig_start_time_metric();

            let _ = send_trusted_peer_change(
                &self.config,
                &self.trusted_peer_change_tx,
                &new_epoch_start_state,
            );

            // The following code handles 4 different cases, depending on whether the node
            // was a validator in the previous epoch, and whether the node is a validator
            // in the new epoch.

            let new_validator_components = if let Some(ValidatorComponents {
                validator_server_handle,
                validator_overload_monitor_handle,
                consensus_manager,
                consensus_store_pruner,
                consensus_adapter,
                mut checkpoint_service_tasks,
                checkpoint_metrics,
                sui_tx_validator_metrics,
            }) = self.validator_components.lock().await.take()
            {
                info!("Reconfiguring the validator.");
                // Cancel the old checkpoint service tasks.
                // Waiting for checkpoint builder to finish gracefully is not possible, because it
                // may wait on transactions while consensus on peers have already shut down.
                checkpoint_service_tasks.abort_all();
                while let Some(result) = checkpoint_service_tasks.join_next().await {
                    if let Err(err) = result {
                        if err.is_panic() {
                            std::panic::resume_unwind(err.into_panic());
                        }
                        warn!("Error in checkpoint service task: {:?}", err);
                    }
                }
                info!("Checkpoint service has shut down.");

                consensus_manager.shutdown().await;
                info!("Consensus has shut down.");

                let new_epoch_store = self
                    .reconfigure_state(
                        &self.state,
                        &cur_epoch_store,
                        next_epoch_committee.clone(),
                        new_epoch_start_state,
                        accumulator.clone(),
                    )
                    .await;
                info!("Epoch store finished reconfiguration.");

                // No other components should be holding a strong reference to state accumulator
                // at this point. Confirm here before we swap in the new accumulator.
                let accumulator_metrics = Arc::into_inner(accumulator)
                    .expect("Accumulator should have no other references at this point")
                    .metrics();
                let new_accumulator = Arc::new(StateAccumulator::new(
                    self.state.get_accumulator_store().clone(),
                    &new_epoch_store,
                    accumulator_metrics,
                ));
                let weak_accumulator = Arc::downgrade(&new_accumulator);
                *accumulator_guard = Some(new_accumulator);

                consensus_store_pruner.prune(next_epoch).await;

                if self.state.is_validator(&new_epoch_store) {
                    // Only restart consensus if this node is still a validator in the new epoch.
                    Some(
                        Self::start_epoch_specific_validator_components(
                            &self.config,
                            self.state.clone(),
                            consensus_adapter,
                            self.checkpoint_store.clone(),
                            new_epoch_store.clone(),
                            self.state_sync_handle.clone(),
                            self.randomness_handle.clone(),
                            consensus_manager,
                            consensus_store_pruner,
                            weak_accumulator,
                            self.backpressure_manager.clone(),
                            validator_server_handle,
                            validator_overload_monitor_handle,
                            checkpoint_metrics,
                            self.metrics.clone(),
                            sui_tx_validator_metrics,
                        )
                        .await?,
                    )
                } else {
                    info!("This node is no longer a validator after reconfiguration");
                    None
                }
            } else {
                let new_epoch_store = self
                    .reconfigure_state(
                        &self.state,
                        &cur_epoch_store,
                        next_epoch_committee.clone(),
                        new_epoch_start_state,
                        accumulator.clone(),
                    )
                    .await;

                // No other components should be holding a strong reference to state accumulator
                // at this point. Confirm here before we swap in the new accumulator.
                let accumulator_metrics = Arc::into_inner(accumulator)
                    .expect("Accumulator should have no other references at this point")
                    .metrics();
                let new_accumulator = Arc::new(StateAccumulator::new(
                    self.state.get_accumulator_store().clone(),
                    &new_epoch_store,
                    accumulator_metrics,
                ));
                let weak_accumulator = Arc::downgrade(&new_accumulator);
                *accumulator_guard = Some(new_accumulator);

                if self.state.is_validator(&new_epoch_store) {
                    info!("Promoting the node from fullnode to validator, starting grpc server");

                    Some(
                        Self::construct_validator_components(
                            self.config.clone(),
                            self.state.clone(),
                            Arc::new(next_epoch_committee.clone()),
                            new_epoch_store.clone(),
                            self.checkpoint_store.clone(),
                            self.state_sync_handle.clone(),
                            self.randomness_handle.clone(),
                            weak_accumulator,
                            self.backpressure_manager.clone(),
                            self.connection_monitor_status.clone(),
                            &self.registry_service,
                            self.metrics.clone(),
                        )
                        .await?,
                    )
                } else {
                    None
                }
            };
            *self.validator_components.lock().await = new_validator_components;

            // Force releasing current epoch store DB handle, because the
            // Arc<AuthorityPerEpochStore> may linger.
            cur_epoch_store.release_db_handles();

            if cfg!(msim)
                && !matches!(
                    self.config
                        .authority_store_pruning_config
                        .num_epochs_to_retain_for_checkpoints(),
                    None | Some(u64::MAX) | Some(0)
                )
            {
                self.state
                .prune_checkpoints_for_eligible_epochs_for_testing(
                    self.config.clone(),
                    sui_core::authority::authority_store_pruner::AuthorityStorePruningMetrics::new_for_test(),
                )
                .await?;
            }

            info!("Reconfiguration finished");
        }
    }

    async fn shutdown(&self) {
        if let Some(validator_components) = &*self.validator_components.lock().await {
            validator_components.consensus_manager.shutdown().await;
        }
    }

    async fn reconfigure_state(
        &self,
        state: &Arc<AuthorityState>,
        cur_epoch_store: &AuthorityPerEpochStore,
        next_epoch_committee: Committee,
        next_epoch_start_system_state: EpochStartSystemState,
        accumulator: Arc<StateAccumulator>,
    ) -> Arc<AuthorityPerEpochStore> {
        let next_epoch = next_epoch_committee.epoch();

        let last_checkpoint = self
            .checkpoint_store
            .get_epoch_last_checkpoint(cur_epoch_store.epoch())
            .expect("Error loading last checkpoint for current epoch")
            .expect("Could not load last checkpoint for current epoch");

        let epoch_start_configuration = EpochStartConfiguration::new(
            next_epoch_start_system_state,
            *last_checkpoint.digest(),
            state.get_object_store().as_ref(),
            EpochFlag::default_flags_for_new_epoch(&state.config),
        )
        .expect("EpochStartConfiguration construction cannot fail");

        let new_epoch_store = self
            .state
            .reconfigure(
                cur_epoch_store,
                self.config.supported_protocol_versions.unwrap(),
                next_epoch_committee,
                epoch_start_configuration,
                accumulator,
                &self.config.expensive_safety_check_config,
            )
            .await
            .expect("Reconfigure authority state cannot fail");
        info!(next_epoch, "Node State has been reconfigured");
        assert_eq!(next_epoch, new_epoch_store.epoch());
        self.state.get_reconfig_api().update_epoch_flags_metrics(
            cur_epoch_store.epoch_start_config().flags(),
            new_epoch_store.epoch_start_config().flags(),
        );

        new_epoch_store
    }

    pub fn get_config(&self) -> &NodeConfig {
        &self.config
    }

    pub fn randomness_handle(&self) -> randomness::Handle {
        self.randomness_handle.clone()
    }
}

#[cfg(not(msim))]
impl SuiNode {
    async fn fetch_jwks(
        _authority: AuthorityName,
        provider: &OIDCProvider,
    ) -> SuiResult<Vec<(JwkId, JWK)>> {
        use fastcrypto_zkp::bn254::zk_login::fetch_jwks;
        let client = reqwest::Client::new();
        fetch_jwks(provider, &client)
            .await
            .map_err(|_| SuiError::JWKRetrievalError)
    }
}

#[cfg(msim)]
impl SuiNode {
    pub fn get_sim_node_id(&self) -> sui_simulator::task::NodeId {
        self.sim_state.sim_node.id()
    }

    pub fn set_safe_mode_expected(&self, new_value: bool) {
        info!("Setting safe mode expected to {}", new_value);
        self.sim_state
            .sim_safe_mode_expected
            .store(new_value, Ordering::Relaxed);
    }

    #[allow(unused_variables)]
    async fn fetch_jwks(
        authority: AuthorityName,
        provider: &OIDCProvider,
    ) -> SuiResult<Vec<(JwkId, JWK)>> {
        get_jwk_injector()(authority, provider)
    }
}

/// Notify state-sync that a new list of trusted peers are now available.
fn send_trusted_peer_change(
    config: &NodeConfig,
    sender: &watch::Sender<TrustedPeerChangeEvent>,
    epoch_state_state: &EpochStartSystemState,
) -> Result<(), watch::error::SendError<TrustedPeerChangeEvent>> {
    sender
        .send(TrustedPeerChangeEvent {
            new_peers: epoch_state_state.get_validator_as_p2p_peers(config.protocol_public_key()),
        })
        .tap_err(|err| {
            warn!(
                "Failed to send validator peer information to state sync: {:?}",
                err
            );
        })
}

fn build_kv_store(
    state: &Arc<AuthorityState>,
    config: &NodeConfig,
    registry: &Registry,
) -> Result<Arc<TransactionKeyValueStore>> {
    let metrics = KeyValueStoreMetrics::new(registry);
    let db_store = TransactionKeyValueStore::new("rocksdb", metrics.clone(), state.clone());

    let base_url = &config.transaction_kv_store_read_config.base_url;

    if base_url.is_empty() {
        info!("no http kv store url provided, using local db only");
        return Ok(Arc::new(db_store));
    }

    let base_url: url::Url = base_url.parse().tap_err(|e| {
        error!(
            "failed to parse config.transaction_kv_store_config.base_url ({:?}) as url: {}",
            base_url, e
        )
    })?;

    let network_str = match state.get_chain_identifier().chain() {
        Chain::Mainnet => "/mainnet",
        _ => {
            info!("using local db only for kv store");
            return Ok(Arc::new(db_store));
        }
    };

    let base_url = base_url.join(network_str)?.to_string();
    let http_store = HttpKVStore::new_kv(
        &base_url,
        config.transaction_kv_store_read_config.cache_size,
        metrics.clone(),
    )?;
    info!("using local key-value store with fallback to http key-value store");
    Ok(Arc::new(FallbackTransactionKVStore::new_kv(
        db_store,
        http_store,
        metrics,
        "json_rpc_fallback",
    )))
}

pub async fn build_http_server(
    state: Arc<AuthorityState>,
    store: RocksDbStore,
    transaction_orchestrator: &Option<Arc<TransactiondOrchestrator<NetworkAuthorityClient>>>,
    config: &NodeConfig,
    prometheus_registry: &Registry,
    _custom_runtime: Option<Handle>,
    software_version: &'static str,
) -> Result<Option<sui_http::ServerHandle>> {
    // Validators do not expose these APIs
    if config.consensus_config().is_some() {
        return Ok(None);
    }

    let mut router = axum::Router::new();

    let json_rpc_router = {
        let mut server = JsonRpcServerBuilder::new(
            env!("CARGO_PKG_VERSION"),
            prometheus_registry,
            config.policy_config.clone(),
            config.firewall_config.clone(),
        );

        let kv_store = build_kv_store(&state, config, prometheus_registry)?;

        let metrics = Arc::new(JsonRpcMetrics::new(prometheus_registry));
        server.register_module(ReadApi::new(
            state.clone(),
            kv_store.clone(),
            metrics.clone(),
        ))?;
        server.register_module(CoinReadApi::new(
            state.clone(),
            kv_store.clone(),
            metrics.clone(),
        ))?;

        // if run_with_range is enabled we want to prevent any transactions
        // run_with_range = None is normal operating conditions
        if config.run_with_range.is_none() {
            server.register_module(TransactionBuilderApi::new(state.clone()))?;
        }
        server.register_module(GovernanceReadApi::new(state.clone(), metrics.clone()))?;
        server.register_module(BridgeReadApi::new(state.clone(), metrics.clone()))?;

        if let Some(transaction_orchestrator) = transaction_orchestrator {
            server.register_module(TransactionExecutionApi::new(
                state.clone(),
                transaction_orchestrator.clone(),
                metrics.clone(),
            ))?;
        }

        let name_service_config =
            if let (Some(package_address), Some(registry_id), Some(reverse_registry_id)) = (
                config.name_service_package_address,
                config.name_service_registry_id,
                config.name_service_reverse_registry_id,
            ) {
                sui_json_rpc::name_service::NameServiceConfig::new(
                    package_address,
                    registry_id,
                    reverse_registry_id,
                )
            } else {
                match state.get_chain_identifier().chain() {
                    Chain::Mainnet => sui_json_rpc::name_service::NameServiceConfig::mainnet(),
                    Chain::Testnet => sui_json_rpc::name_service::NameServiceConfig::testnet(),
                    Chain::Unknown => sui_json_rpc::name_service::NameServiceConfig::default(),
                }
            };

        server.register_module(IndexerApi::new(
            state.clone(),
            ReadApi::new(state.clone(), kv_store.clone(), metrics.clone()),
            kv_store,
            name_service_config,
            metrics,
            config.indexer_max_subscriptions,
        ))?;
        server.register_module(MoveUtils::new(state.clone()))?;

        let server_type = config.jsonrpc_server_type();

        server.to_router(server_type).await?
    };

    router = router.merge(json_rpc_router);

    let rpc_router = {
        let mut rpc_service = sui_rpc_api::RpcService::new(
            Arc::new(RestReadStore::new(state.clone(), store)),
            software_version,
        );

        if let Some(config) = config.rpc.clone() {
            rpc_service.with_config(config);
        }

        rpc_service.with_metrics(RpcMetrics::new(prometheus_registry));

        if let Some(transaction_orchestrator) = transaction_orchestrator {
            rpc_service.with_executor(transaction_orchestrator.clone())
        }

        rpc_service.into_router().await
    };

    let layers = ServiceBuilder::new()
        .map_request(|mut request: axum::http::Request<_>| {
            if let Some(connect_info) = request.extensions().get::<sui_http::ConnectInfo>() {
                let axum_connect_info = axum::extract::ConnectInfo(connect_info.remote_addr);
                request.extensions_mut().insert(axum_connect_info);
            }
            request
        })
        .layer(axum::middleware::from_fn(server_timing_middleware));

    router = router.merge(rpc_router).layer(layers);

    let handle = sui_http::Builder::new()
        .serve(&config.json_rpc_address, router)
        .map_err(|e| anyhow::anyhow!("{e}"))?;

    info!(local_addr =? handle.local_addr(), "Sui JSON-RPC server listening on {}", handle.local_addr());

    Ok(Some(handle))
}

#[cfg(not(test))]
fn max_tx_per_checkpoint(protocol_config: &ProtocolConfig) -> usize {
    protocol_config.max_transactions_per_checkpoint() as usize
}

#[cfg(test)]
fn max_tx_per_checkpoint(_: &ProtocolConfig) -> usize {
    2
}<|MERGE_RESOLUTION|>--- conflicted
+++ resolved
@@ -570,11 +570,6 @@
 
         info!("creating checkpoint store");
 
-<<<<<<< HEAD
-        let checkpoint_store = CheckpointStore::new(&config.db_path().join("checkpoints"));
-
-=======
->>>>>>> a0b5616b
         checkpoint_store.insert_genesis_checkpoint(
             genesis.checkpoint(),
             genesis.checkpoint_contents().clone(),
